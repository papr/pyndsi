'''
(*)~----------------------------------------------------------------------------------
 Pupil - eye tracking platform
 Copyright (C) 2012-2015  Pupil Labs

 Distributed under the terms of the CC BY-NC-SA License.
 License details are in the file license.txt, distributed as part of this software.
----------------------------------------------------------------------------------~(*)
'''
import platform
import numpy

from distutils.core import setup
from distutils.extension import Extension
from Cython.Build import cythonize

libs = []
library_dirs = []
include_dirs = []
extra_link_args = []
extra_objects = []
include_dirs=[numpy.get_include()]
if platform.system() == 'Darwin':
<<<<<<< HEAD
    try:
        tj_lib = glob.glob('/usr/local/opt/jpeg-turbo/lib/libturbojpeg.dylib')[0]
    except IndexError:
        raise Exception("Please install libturbojpeg")
=======
>>>>>>> ca40906c
    include_dirs += ['/usr/local/opt/jpeg-turbo/include/']
    libs += ['turbojpeg']
    library_dirs += ['/usr/local/opt/jpeg-turbo/lib/']
elif platform.system() == 'Linux':
<<<<<<< HEAD
    libs = ['rt', 'turbojpeg']
    include_dirs += ['/usr/include/x86_64-linux-gnu']
=======
    libs = ['rt','turbojpeg']
>>>>>>> ca40906c
elif platform.system() == 'Windows':
    libs = ['winmm']
    tj_dir = 'C:\\work\\libjpeg-turbo-VC64'
    tj_lib = tj_dir + '\\lib\\turbojpeg.lib'
    include_dirs += [tj_dir + '\\include']
    extra_objects += [tj_lib]

libs += ['avutil', 'avformat', 'avcodec', 'swscale']
h264_sources = glob.glob('ndsi/h264/*.cpp')

extensions = [
<<<<<<< HEAD
    Extension(name="ndsi.frame",
              sources=h264_sources+['ndsi/frame.pyx'],
              include_dirs=[numpy.get_include()]+include_dirs,
              library_dirs=library_dirs,
              libraries=libs,
              extra_link_args=extra_link_args+["-std=c++11"],
              extra_compile_args=["-std=c++11"],
              extra_objects=extra_objects,
              language='c++'),
    Extension(name="ndsi.writer",
              sources=h264_sources+['ndsi/writer.pyx'],
              include_dirs=[numpy.get_include()]+include_dirs,
              library_dirs=library_dirs,
              libraries=libs,
              extra_link_args=extra_link_args+["-std=c++11"],
              extra_compile_args=["-std=c++11"],
              extra_objects=extra_objects,
              language='c++'),
    Extension(name="ndsi.sensor",
              sources=h264_sources+['ndsi/sensor.pyx'],
              include_dirs=[numpy.get_include()]+include_dirs,
              library_dirs=library_dirs,
              libraries=libs,
              extra_link_args=extra_link_args+["-std=c++11"],
              extra_compile_args=["-std=c++11"],
              extra_objects=extra_objects,
              language='c++'),
    Extension(name="ndsi.network",
              sources=h264_sources+['ndsi/network.pyx'],
              include_dirs=[numpy.get_include()]+include_dirs,
=======
    Extension(name="*",
              sources=['ndsi/*.pyx'],
              include_dirs=include_dirs,
>>>>>>> ca40906c
              library_dirs=library_dirs,
              libraries=libs,
              extra_link_args=extra_link_args+["-std=c++11"],
              extra_compile_args=["-std=c++11"],
              extra_objects=extra_objects,
              language='c++')]

setup(name="ndsi",
      version="0.2.16",  # make sure this is the same as in ndsi/__init__.py
      description="Remote Device Sensor Interface",
      packages=['ndsi'],
      ext_modules=cythonize(extensions))<|MERGE_RESOLUTION|>--- conflicted
+++ resolved
@@ -9,6 +9,7 @@
 '''
 import platform
 import numpy
+import glob
 
 from distutils.core import setup
 from distutils.extension import Extension
@@ -19,25 +20,13 @@
 include_dirs = []
 extra_link_args = []
 extra_objects = []
-include_dirs=[numpy.get_include()]
+include_dirs = [numpy.get_include()]
 if platform.system() == 'Darwin':
-<<<<<<< HEAD
-    try:
-        tj_lib = glob.glob('/usr/local/opt/jpeg-turbo/lib/libturbojpeg.dylib')[0]
-    except IndexError:
-        raise Exception("Please install libturbojpeg")
-=======
->>>>>>> ca40906c
     include_dirs += ['/usr/local/opt/jpeg-turbo/include/']
     libs += ['turbojpeg']
     library_dirs += ['/usr/local/opt/jpeg-turbo/lib/']
 elif platform.system() == 'Linux':
-<<<<<<< HEAD
     libs = ['rt', 'turbojpeg']
-    include_dirs += ['/usr/include/x86_64-linux-gnu']
-=======
-    libs = ['rt','turbojpeg']
->>>>>>> ca40906c
 elif platform.system() == 'Windows':
     libs = ['winmm']
     tj_dir = 'C:\\work\\libjpeg-turbo-VC64'
@@ -49,7 +38,6 @@
 h264_sources = glob.glob('ndsi/h264/*.cpp')
 
 extensions = [
-<<<<<<< HEAD
     Extension(name="ndsi.frame",
               sources=h264_sources+['ndsi/frame.pyx'],
               include_dirs=[numpy.get_include()]+include_dirs,
@@ -80,11 +68,6 @@
     Extension(name="ndsi.network",
               sources=h264_sources+['ndsi/network.pyx'],
               include_dirs=[numpy.get_include()]+include_dirs,
-=======
-    Extension(name="*",
-              sources=['ndsi/*.pyx'],
-              include_dirs=include_dirs,
->>>>>>> ca40906c
               library_dirs=library_dirs,
               libraries=libs,
               extra_link_args=extra_link_args+["-std=c++11"],
