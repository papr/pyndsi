'''
(*)~----------------------------------------------------------------------------------
 Pupil - eye tracking platform
 Copyright (C) 2012-2016  Pupil Labs

 Distributed under the terms of the GNU Lesser General Public License (LGPL v3.0).
 License details are in the file license.txt, distributed as part of this software.
----------------------------------------------------------------------------------~(*)

pyglui code taken from:
https://github.com/pupil-labs/pyglui/blob/master/example/example.py
'''

import logging, time, signal, sys
logging.basicConfig(
    format='%(asctime)s [%(levelname)8s | %(name)-14s] %(message)s',
    datefmt='%H:%M:%S',
    level=logging.DEBUG
)
logger = logging.getLogger(__name__)
logger.setLevel(logging.WARNING)
logging.getLogger('ndsi').setLevel(logging.DEBUG)
logging.getLogger('pyre').setLevel(logging.WARNING)

import ndsi
import pprint, random

from glfw import *
from OpenGL.GL import *

import numpy as np

import time
from pyglui import __version__ as pyglui_version
#assert pyglui_version >= '2.0'

from pyglui import ui
from pyglui.cygl.utils import init
from pyglui.cygl.utils import RGBA
from pyglui.cygl.utils import draw_concentric_circles
from pyglui.pyfontstash import fontstash as fs
from pyglui.cygl.shader import Shader


width, height = (1280,720)

def basic_gl_setup():
    glEnable(GL_POINT_SPRITE )
    glEnable(GL_VERTEX_PROGRAM_POINT_SIZE) # overwrite pointsize
    glBlendFunc(GL_SRC_ALPHA, GL_ONE_MINUS_SRC_ALPHA)
    glEnable(GL_BLEND)
    glClearColor(.8,.8,.8,1.)
    glEnable(GL_LINE_SMOOTH)
    # glEnable(GL_POINT_SMOOTH)
    glHint(GL_LINE_SMOOTH_HINT, GL_NICEST)
    glEnable(GL_LINE_SMOOTH)
    glEnable(GL_POLYGON_SMOOTH)
    glHint(GL_POLYGON_SMOOTH_HINT, GL_NICEST)


def adjust_gl_view(w,h,window):
    """
    adjust view onto our scene.
    """

    glViewport(0, 0, w, h)
    glMatrixMode(GL_PROJECTION)
    glLoadIdentity()
    glOrtho(0, w, h, 0, -1, 1)
    glMatrixMode(GL_MODELVIEW)
    glLoadIdentity()



def clear_gl_screen():
    glClearColor(.9,.9,0.9,1.)
    glClear(GL_COLOR_BUFFER_BIT)


class SensorUIWrapper(object):
    def __init__(self, gui, network, sensor_uuid):
        self.control_id_ui_mapping = {}
        self.gui = gui
        self.sensor = network.sensor(sensor_uuid, callbacks=(self.on_notification,))
        self.init_gui()

    def cleanup(self):
        print 'Cleaning up', self.sensor.uuid
        self.deinit_gui()
        self.sensor.unlink()
        self.sensor = None

    def init_gui(self):
        menu_width = 400
        menu_height = 500
        x = random.random()
        y = random.random()
        x = int(x*(width-menu_width))
        y = int(y*(height-menu_height))

        self.menu = ui.Scrolling_Menu(unicode(self.sensor),size=(menu_width,menu_height),pos=(x,y))
        self.uvc_menu = ui.Growing_Menu("UVC Controls")
        self.gui.append(self.menu)
        self.update_control_menu()

    def deinit_gui(self):
        if self.menu:
            self.gui.remove(self.menu)
            self.menu = None
            self.uvc_menu = None
            self.control_id_ui_mapping = None

    def on_notification(self, sensor, event):
        if event['subject'] == 'error':
            logger.error('Received error %i: %s'%(event['error_no'],event['error_str']))
        else:
            logger.info('%s [%s] %s %s'%(sensor, event['seq'], event['subject'], event['control_id']))
            logger.debug('SET %s'%event['changes'])
            ctrl_id = event['control_id']
            if event['changes'].get('value') is None:
                logger.warning('Control value for %s is None. This is not compliant with v2.12'%event['control_id'])
            ctrl_dtype = event.get('changes',{}).get('dtype')
            if (event['control_id'] not in self.control_id_ui_mapping or
                ctrl_dtype == "selector" or ctrl_dtype == "bitmap"):
                self.update_control_menu()

    def add_controls_to_menu(self,menu,controls):
        # closure factory
        def make_value_change_fn(ctrl_id):
            def initiate_value_change(val):
                logger.debug('%s: %s >> %s'%(self.sensor, ctrl_id, val))
                self.sensor.set_control_value(ctrl_id, val)
            return initiate_value_change

        for ctrl_id, ctrl_dict in controls:
            try:
                dtype    = ctrl_dict['dtype']
                ctrl_ui  = None
                if dtype == "string":
                    ctrl_ui = ui.Text_Input(
                        'value',
                        ctrl_dict,
                        label=ctrl_dict['caption'],
                        setter=make_value_change_fn(ctrl_id))
                elif dtype == "integer" or dtype == "float":
                    convert_fn = int if dtype == "integer" else float
                    ctrl_ui = ui.Slider(
                        'value',
                        ctrl_dict,
                        label=ctrl_dict['caption'],
                        min =convert_fn(ctrl_dict.get('min', 0)),
                        max =convert_fn(ctrl_dict.get('max', 100)),
                        step=convert_fn(ctrl_dict.get('res', 0.)),
                        setter=make_value_change_fn(ctrl_id))
                elif dtype == "bool":
                    ctrl_ui = ui.Switch(
                        'value',
                        ctrl_dict,
                        label=ctrl_dict['caption'],
                        on_val=ctrl_dict.get('max',True),
                        off_val=ctrl_dict.get('min',False),
                        setter=make_value_change_fn(ctrl_id))
                elif dtype == "selector":
<<<<<<< HEAD
                    desc_list = ctrl_dict['selector']
                    labels    = [desc['caption'] for desc in desc_list]
                    selection = [desc['value']   for desc in desc_list]
=======
                    def make_selection_getter(ctrl_dict):
                        def getter():
                            values = ctrl_dict['map']
                            return values, values
                        return getter
                    ctrl_ui = ui.Selector(
                        'value',
                        ctrl_dict,
                        label=ctrl_dict['caption'],
                        selection_getter=make_selection_getter(ctrl_dict),
                        setter=make_value_change_fn(ctrl_id))
                elif dtype == "bitmap":
                    def make_selection_getter(ctrl_dict):
                        def getter():
                            mapping = ctrl_dict['map']
                            labels = [entry['caption'] for entry in mapping]
                            values = [entry['value']   for entry in mapping]
                            return values, labels
                        return getter
>>>>>>> d01724bc
                    ctrl_ui = ui.Selector(
                        'value',
                        ctrl_dict,
                        label=ctrl_dict['caption'],
                        labels=labels,
                        selection=selection,
                        setter=make_value_change_fn(ctrl_id))
                if ctrl_ui:
                    ctrl_ui.read_only = ctrl_dict.get('readonly',False)
                    self.control_id_ui_mapping[ctrl_id] = ctrl_ui
                    menu.append(ctrl_ui)
            except:
                logger.error('Exception for control:\n%s'%pprint.pformat(ctrl_dict))
                import traceback as tb
                tb.print_exc()
        if len(menu) == 0:
            menu.append(ui.Info_Text("No %s settings found"%menu.label))
        return menu

    def update_control_menu(self):
        del self.menu[:]
        del self.uvc_menu[:]
        self.control_id_ui_mapping = {}

        uvc_controls = []
        other_controls = []
        for entry in self.sensor.controls.iteritems():
            if entry[0].startswith("UVC"):
                uvc_controls.append(entry)
            else: other_controls.append(entry)

        self.add_controls_to_menu(self.menu, other_controls)
        self.add_controls_to_menu(self.uvc_menu, uvc_controls)
        self.menu.append(self.uvc_menu)

        self.menu.append(ui.Button("Reset to default values",self.sensor.reset_all_control_values))

def runNDSIClient():
    global quit
    quit = False

    # Callback functions
    def on_resize(window,w, h):
        h = max(h,1)
        w = max(w,1)
        hdpi_factor = glfwGetFramebufferSize(window)[0]/glfwGetWindowSize(window)[0]
        w,h = w*hdpi_factor,h*hdpi_factor
        gui.update_window(w,h)
        active_window = glfwGetCurrentContext()
        glfwMakeContextCurrent(window)
        # norm_size = normalize((w,h),glfwGetWindowSize(window))
        # fb_size = denormalize(norm_size,glfwGetFramebufferSize(window))
        adjust_gl_view(w,h,window)
        glfwMakeContextCurrent(active_window)


    def on_iconify(window,iconfied):
        pass

    def on_key(window, key, scancode, action, mods):
        gui.update_key(key,scancode,action,mods)

        if action == GLFW_PRESS:
            if key == GLFW_KEY_ESCAPE:
                on_close(window)
            if mods == GLFW_MOD_SUPER:
                if key == 67:
                    # copy value to system clipboard
                    # ideally copy what is in our text input area
                    test_val = "copied text input"
                    glfwSetClipboardString(window,test_val)
                    print "set clipboard to: %s" %(test_val)
                if key == 86:
                    # copy from system clipboard
                    clipboard = glfwGetClipboardString(window)
                    print "pasting from clipboard: %s" %(clipboard)


    def on_char(window,char):
        gui.update_char(char)

    def on_button(window,button, action, mods):
        # print "button: ", button
        # print "action: ", action
        gui.update_button(button,action,mods)
        # pos = normalize(pos,glfwGetWindowSize(window))
        # pos = denormalize(pos,(frame.img.shape[1],frame.img.shape[0]) ) # Position in img pixels

    def on_pos(window,x, y):
        hdpi_factor = float(glfwGetFramebufferSize(window)[0]/glfwGetWindowSize(window)[0])
        x,y = x*hdpi_factor,y*hdpi_factor
        gui.update_mouse(x,y)

    def on_scroll(window,x,y):
        gui.update_scroll(x,y)

    def on_close(window):
        global quit
        quit = True
        logger.info('Process closing from window')

    # get glfw started
    glfwInit()

    window = glfwCreateWindow(width, height, "pyglui demo", None, None)
    if not window:
        exit()

    glfwSetWindowPos(window,0,0)
    # Register callbacks for the window
    glfwSetWindowSizeCallback(window,on_resize)
    glfwSetWindowCloseCallback(window,on_close)
    glfwSetWindowIconifyCallback(window,on_iconify)
    glfwSetKeyCallback(window,on_key)
    glfwSetCharCallback(window,on_char)
    glfwSetMouseButtonCallback(window,on_button)
    glfwSetCursorPosCallback(window,on_pos)
    glfwSetScrollCallback(window,on_scroll)
    # test out new paste function

    glfwMakeContextCurrent(window)
    init()
    basic_gl_setup()

    print glGetString(GL_VERSION)


    class Temp(object):
        """Temp class to make objects"""
        def __init__(self):
            pass

    foo = Temp()
    foo.bar = 34
    foo.mytext = "some text"


    def set_text_val(val):
        foo.mytext = val
        # print 'setting to :',val


    print "pyglui version: %s" %(ui.__version__)

    gui = ui.UI()
    gui.scale = 1.0


    sensors = {}

    def on_network_event(network, event):
        if event['subject'] == 'attach':# and event['sensor_type'] == 'video':
            wrapper = SensorUIWrapper(gui,n,event['sensor_uuid'])
            sensors[event['sensor_uuid']] = wrapper
            logger.info('Linking sensor %s...'%wrapper.sensor)
            logger.debug('%s'%pprint.pformat(event))
        if event['subject'] == 'detach':# and event['sensor_type'] == 'video':
            logger.info('Unlinking sensor %s...'%event['sensor_uuid'])
            sensors[event['sensor_uuid']].cleanup()
            del sensors[event['sensor_uuid']]

    n = ndsi.Network(callbacks=(on_network_event,))
    n.start()

    import os
    import psutil
    pid = os.getpid()
    ps = psutil.Process(pid)
    ts = time.time()

    from pyglui import graph
    print graph.__version__
    cpu_g = graph.Line_Graph()
    cpu_g.pos = (50,100)
    cpu_g.update_fn = ps.cpu_percent
    cpu_g.update_rate = 5
    cpu_g.label = 'CPU %0.1f'

    fps_g = graph.Line_Graph()
    fps_g.pos = (50,100)
    fps_g.update_rate = 5
    fps_g.label = "%0.0f FPS"
    fps_g.color[:] = .1,.1,.8,.9

    on_resize(window,*glfwGetWindowSize(window))

    while not quit:
        try:
            dt,ts = time.time()-ts,time.time()
            clear_gl_screen()

            cpu_g.update()
            cpu_g.draw()
            fps_g.add(1./dt)
            fps_g.draw()

            gui.update()

            glfwSwapBuffers(window)
            glfwPollEvents()

            # handle ndsi
            while n.has_events:
                n.handle_event()
            for s in sensors.values():
                while s.sensor.has_notifications:
                    s.sensor.handle_notification()
        except (KeyboardInterrupt, SystemExit):
            global quit
            quit = True

    for sensor in sensors.values():
        sensor.cleanup()
    sensors = None
    n.stop()
    gui.terminate()
    glfwTerminate()
    logger.debug("Process done")

quit = False
if __name__ == '__main__':
    runNDSIClient()
<|MERGE_RESOLUTION|>--- conflicted
+++ resolved
@@ -160,24 +160,10 @@
                         on_val=ctrl_dict.get('max',True),
                         off_val=ctrl_dict.get('min',False),
                         setter=make_value_change_fn(ctrl_id))
-                elif dtype == "selector":
-<<<<<<< HEAD
-                    desc_list = ctrl_dict['selector']
+                elif dtype == "strmapping" or dtype == "intmapping":
+                    desc_list = ctrl_dict['map']
                     labels    = [desc['caption'] for desc in desc_list]
                     selection = [desc['value']   for desc in desc_list]
-=======
-                    def make_selection_getter(ctrl_dict):
-                        def getter():
-                            values = ctrl_dict['map']
-                            return values, values
-                        return getter
-                    ctrl_ui = ui.Selector(
-                        'value',
-                        ctrl_dict,
-                        label=ctrl_dict['caption'],
-                        selection_getter=make_selection_getter(ctrl_dict),
-                        setter=make_value_change_fn(ctrl_id))
-                elif dtype == "bitmap":
                     def make_selection_getter(ctrl_dict):
                         def getter():
                             mapping = ctrl_dict['map']
@@ -185,7 +171,6 @@
                             values = [entry['value']   for entry in mapping]
                             return values, labels
                         return getter
->>>>>>> d01724bc
                     ctrl_ui = ui.Selector(
                         'value',
                         ctrl_dict,
